--- conflicted
+++ resolved
@@ -1,19 +1,9 @@
 package logrus
 
-import (
-	"time"
-)
+import "time"
 
-<<<<<<< HEAD
-<<<<<<< HEAD
-// DefaultTimestampFormat is YYYY-mm-DDTHH:MM:SS-TZ
-const DefaultTimestampFormat = time.RFC3339
-=======
-=======
 // defaultTimestampFormat is YYYY-mm-DDTHH:MM:SS-TZ
->>>>>>> e3d17767
 const defaultTimestampFormat = time.RFC3339
->>>>>>> 89742aefa4b206dcf400792f3bd35b542998eb3b
 
 // The Formatter interface is used to implement a custom Formatter. It takes an
 // `Entry`. It exposes all the fields, including the default ones:
