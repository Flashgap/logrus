--- conflicted
+++ resolved
@@ -66,11 +66,8 @@
 	})
 ```
 
-<<<<<<< HEAD
-=======
 #### Logging Method Name
 
->>>>>>> e3d17767
 If you wish to add the calling method as a field, instruct the logger via:
 ```go
 log.SetReportCaller(true)
@@ -78,24 +75,14 @@
 This adds the caller as 'method' like so:
 
 ```json
-<<<<<<< HEAD
-{"animal":"penguin","level":"fatal","method":"arcticcreatures.migrate","msg":"a penguin swims by",
-=======
 {"animal":"penguin","level":"fatal","method":"github.com/sirupsen/arcticcreatures.migrate","msg":"a penguin swims by",
->>>>>>> e3d17767
 "time":"2014-03-10 19:57:38.562543129 -0400 EDT"}
 ```
 
 ```text
-<<<<<<< HEAD
-time="2015-03-26T01:27:38-04:00" level=fatal method=arcticcreatures.migrate msg="a penguin swims by" animal=penguin
-```
-Note that this does add measurable overhead - the cost will depend on the of Go, but is
-=======
 time="2015-03-26T01:27:38-04:00" level=fatal method=github.com/sirupsen/arcticcreatures.migrate msg="a penguin swims by" animal=penguin
 ```
 Note that this does add measurable overhead - the cost will depend on the version of Go, but is
->>>>>>> e3d17767
 between 20 and 40% in recent tests with 1.6 and 1.7.  You can validate this in your
 environment via benchmarks: 
 ```
