<<<<<<< HEAD
# 0.11.0

* feature: Add optional logging of caller method
=======
# 0.11.2

* bug: fix windows terminal detection (#476)

# 0.11.1

* bug: fix tty detection with custom out (#471)

# 0.11.0

* performance: Use bufferpool to allocate (#370)
* terminal: terminal detection for app-engine (#343)
* feature: exit handler (#375)
>>>>>>> 3f603f49

# 0.10.0

* feature: Add a test hook (#180)
* feature: `ParseLevel` is now case-insensitive (#326)
* feature: `FieldLogger` interface that generalizes `Logger` and `Entry` (#308)
* performance: avoid re-allocations on `WithFields` (#335)

# 0.9.0

* logrus/text_formatter: don't emit empty msg
* logrus/hooks/airbrake: move out of main repository
* logrus/hooks/sentry: move out of main repository
* logrus/hooks/papertrail: move out of main repository
* logrus/hooks/bugsnag: move out of main repository
* logrus/core: run tests with `-race`
* logrus/core: detect TTY based on `stderr`
* logrus/core: support `WithError` on logger
* logrus/core: Solaris support

# 0.8.7

* logrus/core: fix possible race (#216)
* logrus/doc: small typo fixes and doc improvements


# 0.8.6

* hooks/raven: allow passing an initialized client

# 0.8.5

* logrus/core: revert #208

# 0.8.4

* formatter/text: fix data race (#218)

# 0.8.3

* logrus/core: fix entry log level (#208)
* logrus/core: improve performance of text formatter by 40%
* logrus/core: expose `LevelHooks` type
* logrus/core: add support for DragonflyBSD and NetBSD
* formatter/text: print structs more verbosely

# 0.8.2

* logrus: fix more Fatal family functions

# 0.8.1

* logrus: fix not exiting on `Fatalf` and `Fatalln`

# 0.8.0

* logrus: defaults to stderr instead of stdout
* hooks/sentry: add special field for `*http.Request`
* formatter/text: ignore Windows for colors

# 0.7.3

* formatter/\*: allow configuration of timestamp layout

# 0.7.2

* formatter/text: Add configuration option for time format (#158)<|MERGE_RESOLUTION|>--- conflicted
+++ resolved
@@ -1,11 +1,7 @@
-<<<<<<< HEAD
-# 0.11.0
-
-* feature: Add optional logging of caller method
-=======
 # 0.11.2
 
 * bug: fix windows terminal detection (#476)
+* feature: Add optional logging of caller method
 
 # 0.11.1
 
@@ -16,7 +12,6 @@
 * performance: Use bufferpool to allocate (#370)
 * terminal: terminal detection for app-engine (#343)
 * feature: exit handler (#375)
->>>>>>> 3f603f49
 
 # 0.10.0
 
