--- conflicted
+++ resolved
@@ -326,21 +326,12 @@
 	atomic.StoreUint32((*uint32)(&logger.Level), uint32(level))
 }
 
-<<<<<<< HEAD
-func (logger *Logger) SetOutput(out io.Writer) {
-	logger.mu.Lock()
-	defer logger.mu.Unlock()
-	logger.Out = out
-}
-
-=======
 // GetLevel returns the logger level.
 func (logger *Logger) GetLevel() Level {
 	return logger.level()
 }
 
 // AddHook adds a hook to the logger hooks.
->>>>>>> eb156905
 func (logger *Logger) AddHook(hook Hook) {
 	logger.mu.Lock()
 	defer logger.mu.Unlock()
