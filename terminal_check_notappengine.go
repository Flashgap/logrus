<<<<<<< HEAD
// +build !appengine,!js
=======
// +build !appengine,!gopherjs,!windows
>>>>>>> 2f58bc83

package logrus

import (
	"io"
	"os"

	"golang.org/x/crypto/ssh/terminal"
)

func checkIfTerminal(w io.Writer) bool {
	switch v := w.(type) {
	case *os.File:
		return terminal.IsTerminal(int(v.Fd()))
	default:
		return false
	}
}<|MERGE_RESOLUTION|>--- conflicted
+++ resolved
@@ -1,8 +1,4 @@
-<<<<<<< HEAD
-// +build !appengine,!js
-=======
-// +build !appengine,!gopherjs,!windows
->>>>>>> 2f58bc83
+// +build !appengine,!js,!windows
 
 package logrus
 
